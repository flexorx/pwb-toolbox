--- conflicted
+++ resolved
@@ -11,7 +11,6 @@
 from sklearn.metrics import confusion_matrix
 
 
-<<<<<<< HEAD
 def train_test_split_v2(X, y, dt=None):
     if dt is None:
         return train_test_split(X, y, test_size=0.5, random_state=42)
@@ -25,13 +24,8 @@
     "--test_start_date", help="Starting date of the out of sample (yyyy-mm-dd)"
 )
 def main(test_start_date: str):
-    signals_df = pd.DataFrame(
+    predictors_df = pd.DataFrame(
         load_dataset("edarchimbaud/signals-monthly-sp500", split="train")
-=======
-def main():
-    predictors_df = pd.DataFrame(
-        load_dataset("edarchimbaud/predictors-monthly-sp500", split="train")
->>>>>>> e095b121
     )
     targets_df = pd.DataFrame(
         load_dataset("edarchimbaud/targets-monthly-sp500", split="train")
